--- conflicted
+++ resolved
@@ -1,5 +1,3 @@
-<<<<<<< HEAD
-=======
 ## [0.5.0] - 2024-01-
 ### Added:
 - Added `MACD` indicator to `indicators` file.
@@ -17,8 +15,6 @@
 - Updated `trading_env.TradingEnv` to have `reset` method, which resets the environment to the initial state.
 - Included `save_config` and `load_config` methods into `trading_env.TradingEnv` object, so we can save/load the environment configuration.
 
-
->>>>>>> aaa9f1b3
 ## [0.4.0] - 2024-01-02
 ### Added:
 - Created `indicators` file, where I added `BolingerBands`, `RSI`, `PSAR`, `SMA` indicators
